{% extends 'base.html' %}

{% block content %}
<h1>Standings</h1>
<form method="get" class="row g-3 mb-3">
  <div class="col-auto">
    <label class="form-label" for="season">Season</label>
    <select name="season" id="season" class="form-select" onchange="this.form.submit()">
      {% for s in seasons %}
      <option value="{{ s }}" {% if s == selected_season %}selected{% endif %}>{{ s }}</option>
      {% endfor %}
    </select>
  </div>
  <div class="col-auto">
    <label class="form-label" for="format">Scoring format</label>
    <select name="format" id="format" class="form-select" onchange="this.form.submit()">
      <option value="league" {% if scoring_format == 'league' %}selected{% endif %}>League</option>
      <option value="traditional" {% if scoring_format == 'traditional' %}selected{% endif %}>Traditional</option>
    </select>
  </div>
</form>
{% set ns = namespace(count=0) %}
{% for g in race_groups %}
  {% set ns.count = ns.count + (g.races|length) %}
{% endfor %}
{% set colour_classes = ['bg-primary-subtle','bg-secondary-subtle','bg-success-subtle','bg-info-subtle','bg-warning-subtle','bg-danger-subtle'] %}

<style>
  .series-boundary {
    border-left: 2px solid var(--bs-border-color);
  }
</style>

<div class="mb-2">
  {% for group in race_groups %}
    {% set idx = loop.index0 %}
    {% set colour_class = colour_classes[idx % (colour_classes|length)] %}
    <div class="form-check form-check-inline">
      <input class="form-check-input series-toggle" type="checkbox" id="seriesToggle{{ idx }}" data-series="{{ idx }}" checked>
      <label class="form-check-label {{ colour_class }} px-1 rounded" for="seriesToggle{{ idx }}">{{ group.series_name }}</label>
    </div>
  {% endfor %}
</div>

<div class="table-responsive">
  <table class="table table-striped table-sm">
    <thead>
      <tr>
        <th rowspan="2">Position</th>
        <th rowspan="2">Sailor</th>
        <th rowspan="2">Boat</th>
        <th rowspan="2">Sail No.</th>
        <th rowspan="2"># Races</th>
        {% for group in race_groups %}
        {% set idx = loop.index0 %}
        {% set colour_class = colour_classes[idx % (colour_classes|length)] %}
        <th class="text-center series-{{ idx }} series-group {{ colour_class }}{% if not loop.first %} series-boundary{% endif %}" colspan="{{ group.races|length }}">{{ group.series_name }}</th>
        {% endfor %}
        <th rowspan="2">Total Points</th>
      </tr>
      <tr>
        {% for group in race_groups %}
          {% set idx = loop.index0 %}
          {% set colour_class = colour_classes[idx % (colour_classes|length)] %}
          {% for race in group.races %}
<<<<<<< HEAD
          <th class="series-{{ idx }} {{ colour_class }}{% if loop.index0 == 0 and idx > 0 %} series-boundary{% endif %}">{{ race.date }} {{ race.start_time[:5] if race.start_time }}</th>
=======
          <th class="series-{{ idx }} {{ colour_class }}{% if loop.first and not loop.parent.first %} series-boundary{% endif %}">{{ race.date }} {{ race.start_time[:5] if race.start_time }}</th>
>>>>>>> 556b4014
          {% endfor %}
        {% endfor %}
      </tr>
    </thead>
    <tbody>
      {% for row in standings %}
      <tr>
        <td>{{ row.position }}</td>
        <td>{{ row.sailor }}</td>
        <td>{{ row.boat }}</td>
        <td>{{ row.sail_number }}</td>
        <td>{{ row.race_count }}</td>
        {% for group in race_groups %}
          {% set idx = loop.index0 %}
          {% for race in group.races %}
            {% set pts = row.race_points.get(race.race_id) %}
<<<<<<< HEAD
            <td class="series-{{ idx }}{% if loop.index0 == 0 and idx > 0 %} series-boundary{% endif %}">{% if pts is not none %}{{ '%.1f'|format(pts) }}{% else %}&nbsp;{% endif %}</td>
=======
            <td class="series-{{ idx }}{% if loop.first and not loop.parent.first %} series-boundary{% endif %}">{% if pts is not none %}{{ '%.1f'|format(pts) }}{% else %}&nbsp;{% endif %}</td>
>>>>>>> 556b4014
          {% endfor %}
        {% endfor %}
        <td>{{ '%.1f'|format(row.total_points) }}</td>
      </tr>
      {% else %}
      <tr><td colspan="{{ 6 + ns.count }}" class="text-muted">No data.</td></tr>
      {% endfor %}
    </tbody>
  </table>
</div>
<script>
  document.querySelectorAll('.series-toggle').forEach(cb => {
    cb.addEventListener('change', () => {
      const idx = cb.dataset.series;
      document.querySelectorAll('.series-' + idx).forEach(el => {
        el.classList.toggle('d-none', !cb.checked);
      });
    });
  });
</script>
{% endblock %}<|MERGE_RESOLUTION|>--- conflicted
+++ resolved
@@ -63,11 +63,8 @@
           {% set idx = loop.index0 %}
           {% set colour_class = colour_classes[idx % (colour_classes|length)] %}
           {% for race in group.races %}
-<<<<<<< HEAD
+
           <th class="series-{{ idx }} {{ colour_class }}{% if loop.index0 == 0 and idx > 0 %} series-boundary{% endif %}">{{ race.date }} {{ race.start_time[:5] if race.start_time }}</th>
-=======
-          <th class="series-{{ idx }} {{ colour_class }}{% if loop.first and not loop.parent.first %} series-boundary{% endif %}">{{ race.date }} {{ race.start_time[:5] if race.start_time }}</th>
->>>>>>> 556b4014
           {% endfor %}
         {% endfor %}
       </tr>
@@ -84,11 +81,7 @@
           {% set idx = loop.index0 %}
           {% for race in group.races %}
             {% set pts = row.race_points.get(race.race_id) %}
-<<<<<<< HEAD
             <td class="series-{{ idx }}{% if loop.index0 == 0 and idx > 0 %} series-boundary{% endif %}">{% if pts is not none %}{{ '%.1f'|format(pts) }}{% else %}&nbsp;{% endif %}</td>
-=======
-            <td class="series-{{ idx }}{% if loop.first and not loop.parent.first %} series-boundary{% endif %}">{% if pts is not none %}{{ '%.1f'|format(pts) }}{% else %}&nbsp;{% endif %}</td>
->>>>>>> 556b4014
           {% endfor %}
         {% endfor %}
         <td>{{ '%.1f'|format(row.total_points) }}</td>
