--- conflicted
+++ resolved
@@ -4,12 +4,8 @@
 from datetime import datetime
 from pathlib import Path
 
-<<<<<<< HEAD
-from .scoring import calculate_race_results
+from .scoring import calculate_race_results, _scaling_factor
 from . import scoring as scoring_module
-=======
-from .scoring import calculate_race_results, _scaling_factor
->>>>>>> 0ced8fc1
 
 
 bp = Blueprint('main', __name__)
